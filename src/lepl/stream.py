--- conflicted
+++ resolved
@@ -26,11 +26,7 @@
 from lepl.support import open_stop
 
 
-<<<<<<< HEAD
-class Stream(object):
-=======
 class SimpleStream(metaclass=ABCMeta):
->>>>>>> 36cbcc62
     '''
     The minimal interface that matchers expect to be implemented.
     
@@ -384,7 +380,7 @@
         return self.__hash ^ offset ^ self.__lineno
     
 
-class ListIO(object):
+class ListIO():
     '''
     Minimal wrapper for lists - returns entire list as single line.
     '''
